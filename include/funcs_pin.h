/**
 * funcs_pin.h
 *
 * This program is free software: you can redistribute it and/or modify
 * it under the terms of the GNU General Public License as published by
 * the Free Software Foundation, either version 3 of the License, or
 * (at your option) any later version.
 *
 * This program is distributed in the hope that it will be useful,
 * but WITHOUT ANY WARRANTY; without even the implied warranty of
 * MERCHANTABILITY or FITNESS FOR A PARTICULAR PURPOSE.  See the
 * GNU General Public License for more details.
 *
 * You should have received a copy of the GNU General Public License
 * along with this program. If not, see <http://www.gnu.org/licenses/>.
 *
 * Copyright (C) Pim Vullers, Radboud University Nijmegen, May 2012.
 */

#ifndef __funcs_pin_H
#define __funcs_pin_H

#include "defs_externals.h"
#include "defs_types.h"

#define PIN_COUNT 3
#define FLAG_CARD_PIN 0x80
#define FLAG_CRED_PIN 0x40
#define PIN_REQUIRED 0x80


/**
 * Verify a PIN code
 *
 * @param buffer which contains the code to verify
 */
void pin_verify(PIN* pin, ByteArray buffer, Byte size);

/**
 * Modify a PIN code
 *
 * @param buffer which contains the old and new code
 */
<<<<<<< HEAD
void pin_modify(ByteArray buffer);
=======
void pin_update(PIN* pin, ByteArray buffer, Byte size);
>>>>>>> bef2a139

/**
 * Whether a PIN code has been verified
 */
#define pin_verified(pin) ((flags & (pin).flag) != 0)

/**
 * Whether a PIN code is required
 */
#define pin_required (((credential->flags & PIN_FLAGS) & session.prove.disclose) != 0)

#define PIN_FLAGS 0xFF00

#endif // __funcs_pin_H<|MERGE_RESOLUTION|>--- conflicted
+++ resolved
@@ -41,11 +41,7 @@
  *
  * @param buffer which contains the old and new code
  */
-<<<<<<< HEAD
-void pin_modify(ByteArray buffer);
-=======
 void pin_update(PIN* pin, ByteArray buffer, Byte size);
->>>>>>> bef2a139
 
 /**
  * Whether a PIN code has been verified
