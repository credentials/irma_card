/**
 * idemix.c
 *
 * This program is free software: you can redistribute it and/or modify
 * it under the terms of the GNU General Public License as published by
 * the Free Software Foundation, either version 3 of the License, or
 * (at your option) any later version.
 *
 * This program is distributed in the hope that it will be useful,
 * but WITHOUT ANY WARRANTY; without even the implied warranty of
 * MERCHANTABILITY or FITNESS FOR A PARTICULAR PURPOSE.  See the
 * GNU General Public License for more details.
 *
 * You should have received a copy of the GNU General Public License
 * along with this program. If not, see <http://www.gnu.org/licenses/>.
 *
 * Copyright (C) Pim Vullers, Radboud University Nijmegen, July 2011.
 */

// Name everything "idemix"
#pragma attribute("aid", "69 64 65 6D 69 78")
#pragma attribute("dir", "61 10 4f 6 69 64 65 6D 69 78 50 6 69 64 65 6D 69 78")

#include <ISO7816.h> // for APDU constants
#include <multosarith.h> // for COPYN()
#include <multosccr.h> // for ZFlag()
#include <string.h> // for memset()

#include "defs_apdu.h"
#include "defs_sizes.h"
#include "defs_types.h"
#include "funcs_debug.h"
#include "funcs_helper.h"
#include "funcs_pin.h"
#include "crypto_helper.h"
#include "crypto_issuing.h"
#include "crypto_proving.h"
#include "crypto_messaging.h"

/********************************************************************/
/* Public segment (APDU buffer) variable declaration                */
/********************************************************************/
#pragma melpublic

// Idemix: protocol public variables
PublicData public;


/********************************************************************/
/* Session segment (application RAM memory) variable declaration    */
/********************************************************************/
#pragma melsession

// Idemix: protocol session variables
SessionData session; // 389
Credential *credential; // + 2 = 669
Byte flags; // + 1 = 670
Byte flag;

// Secure messaging: send sequence counter and session keys
Counter ssc; // 8
Byte key_enc[SIZE_KEY];
Byte key_mac[SIZE_KEY];
Byte terminal[SIZE_TERMINAL_ID];

/********************************************************************/
/* Static segment (application EEPROM memory) variable declarations */
/********************************************************************/
#pragma melstatic

// Idemix: credentials and master secret
Credential credentials[MAX_CRED];
CLMessage masterSecret;

// Card holder verification: PIN
PIN cardPIN = {
  { 0x30, 0x30, 0x30, 0x30, 0x30, 0x30, 0x30, 0x30 },
  SIZE_CARD_PIN,
  SIZE_CARD_PIN,
  PIN_COUNT,
  FLAG_CARD_PIN
};
PIN credPIN = {
  { 0x30, 0x30, 0x30, 0x30, 0x30, 0x30, 0x30, 0x30 },
  SIZE_CRED_PIN,
  SIZE_CRED_PIN,
  PIN_COUNT,
  FLAG_CRED_PIN
};

// Card authentication: private key and modulus
Byte rsaExponent[SIZE_RSA_EXPONENT];
Byte rsaModulus[SIZE_RSA_MODULUS];

// Secure messaging: initialisation vector
Byte iv[SIZE_IV];

// Logging
LogEntry *log;
LogEntry logList[SIZE_LOG];
Byte logHead = 0;


/********************************************************************/
/* APDU handling                                                    */
/********************************************************************/

void main(void) {
  int i;

  switch (CLA & 0xF3) {

    //////////////////////////////////////////////////////////////////
    // Generic functionality                                        //
    //////////////////////////////////////////////////////////////////

    case ISO7816_CLA:
      // Process the instruction
      switch (INS) {

        //////////////////////////////////////////////////////////////
        // Terminal authentication                                  //
        //////////////////////////////////////////////////////////////

        case ISO7816_INS_GET_CHALLENGE:
          // Construct a challenge for the terminal
          break;

        case ISO7816_INS_EXTERNAL_AUTHENTICATE:
          // Perform terminal authentication
          break;

        case ISO7816_INS_INTERNAL_AUTHENTICATE:
          // Perform card authentication & secure messaging setup
          crypto_authenticate_card();
          ReturnLa(ISO7816_SW_NO_ERROR, SIZE_KEY_SEED_CARD);
          break;

        //////////////////////////////////////////////////////////////
        // Card holder verification                                 //
        //////////////////////////////////////////////////////////////

        case ISO7816_INS_VERIFY:
          // Perform card holder verification
          switch (P1) {
            case P1_CARD_PIN:
              if (!(wrapped || CheckCase(3))) {
                ReturnSW(ISO7816_SW_WRONG_LENGTH);
              }
              pin_verify(&cardPIN, public.apdu.data, Lc);
              ReturnSW(ISO7816_SW_NO_ERROR);
              break;

            case P1_CRED_PIN:
              if (!(wrapped || CheckCase(3))) {
                ReturnSW(ISO7816_SW_WRONG_LENGTH);
              }
              pin_verify(&credPIN, public.apdu.data, Lc);
              ReturnSW(ISO7816_SW_NO_ERROR);
              break;

            default:
              debugWarning("Unknown parameter");
              ReturnSW(ISO7816_SW_WRONG_P1P2);
              break;
          }

        case ISO7816_INS_CHANGE_REFERENCE_DATA:
          // Update card holder verification
          switch (P1) {
            case P1_CARD_PIN:
              if (!(wrapped || CheckCase(3))) {
                ReturnSW(ISO7816_SW_WRONG_LENGTH);
              }
              pin_update(&cardPIN, public.apdu.data, Lc);
              ReturnSW(ISO7816_SW_NO_ERROR);
              break;

            case P1_CRED_PIN:
              if (!(wrapped || CheckCase(3))) {
                ReturnSW(ISO7816_SW_WRONG_LENGTH);
              }
              pin_update(&credPIN, public.apdu.data, Lc);
              ReturnSW(ISO7816_SW_NO_ERROR);

            default:
              debugWarning("Unknown parameter");
              ReturnSW(ISO7816_SW_WRONG_P1P2);
              break;
          }
<<<<<<< HEAD
          pin_modify(apdu.data);
          ReturnSW(ISO7816_SW_NO_ERROR);
          break;
=======
>>>>>>> bef2a139

        //////////////////////////////////////////////////////////////
        // Unknown instruction byte (INS)                           //
        //////////////////////////////////////////////////////////////

        default:
          debugWarning("Unknown instruction");
          debugInteger("CLA", CLA);
          debugInteger("INS", INS);
          debugInteger("P1", P1);
          debugInteger("P2", P2);
          debugInteger("Lc", Lc);
          debugValue("data", public.apdu.data, Lc);
          ReturnSW(ISO7816_SW_INS_NOT_SUPPORTED);
          break;
      }
      break;

    //////////////////////////////////////////////////////////////////
    // Idemix functionality                                         //
    //////////////////////////////////////////////////////////////////

    case CLA_IDEMIX:
      // Check whether the APDU has been wrapped for secure messaging
      if (wrapped) {
        if (!CheckCase(4)) {
          ExitSW(ISO7816_SW_WRONG_LENGTH);
        }
        crypto_unwrap();
        debugValue("Unwrapped APDU", public.apdu.data, Lc);
      }

      // Process the instruction
      switch (INS) {

        //////////////////////////////////////////////////////////////
        // Initialisation instructions                              //
        //////////////////////////////////////////////////////////////

        case INS_SELECT_CREDENTIAL:
          debugMessage("INS_SELECT_CREDENTIAL");
          if (!(wrapped || CheckCase(1))) {
            ReturnSW(ISO7816_SW_WRONG_LENGTH);
          }
          if (P1P2 == 0) {
            ReturnSW(ISO7816_SW_WRONG_P1P2);
          }

          // Lookup the given credential ID and select it if it exists
          for (i = 0; i < MAX_CRED; i++) {
            if (credentials[i].id == P1P2) {
              credential = &credentials[i];
              ReturnSW(ISO7816_SW_NO_ERROR);
            }
          }
          debugWarning("Unknown credential");
          ReturnSW(ISO7816_SW_REFERENCED_DATA_NOT_FOUND);
          break;

        case INS_GENERATE_SECRET:
          debugMessage("INS_GENERATE_SECRET");
#ifndef TEST
          if (!(wrapped || CheckCase(1))) {
            ReturnSW(ISO7816_SW_WRONG_LENGTH);
          }

          // Prevent reinitialisation of the master secret
          TESTN(SIZE_M, masterSecret);
          ZFlag(&flag);
          if (flag == 0) {
            debugWarning("Master secret is already generated");
            ReturnSW(ISO7816_SW_COMMAND_NOT_ALLOWED_AGAIN);
          }

          // Generate a random value for the master secret
          crypto_generate_random(masterSecret, LENGTH_M);
#else // TEST
          if (!((wrapped || CheckCase(3)) && Lc == SIZE_M)) {
            ReturnSW(ISO7816_SW_WRONG_LENGTH);
          }

          // Use the test value for the master secret
          COPYN(SIZE_M, masterSecret, public.apdu.data);
#endif // TEST
          debugValue("Initialised master secret", masterSecret, SIZE_M);
          ReturnSW(ISO7816_SW_NO_ERROR);
          break;

        case INS_RSA_SECRET:
          debugMessage("INS_RSA_SECRET");
          switch (P1) {
            case P1_RSA_EXPONENT:
              debugMessage("P1_RSA_EXPONENT");
              if (!((wrapped || CheckCase(3)) && Lc == SIZE_RSA_EXPONENT)) {
                ReturnSW(ISO7816_SW_WRONG_LENGTH);
              }

              COPYN(SIZE_RSA_EXPONENT, rsaExponent, public.apdu.data);
              debugValue("Initialised rsaExponent", rsaExponent, SIZE_RSA_EXPONENT);
              ReturnSW(ISO7816_SW_NO_ERROR);
              break;

            case P1_RSA_MODULUS:
              debugMessage("P1_RSA_MODULUS");
              if (!((wrapped || CheckCase(3)) && Lc == SIZE_RSA_MODULUS)) {
                ReturnSW(ISO7816_SW_WRONG_LENGTH);
              }

              COPYN(SIZE_RSA_EXPONENT, rsaModulus, public.apdu.data);
              debugValue("Initialised rsaModulus", rsaModulus, SIZE_RSA_MODULUS);
              ReturnSW(ISO7816_SW_NO_ERROR);
              break;

            default:
              debugWarning("Unknown parameter");
              ReturnSW(ISO7816_SW_WRONG_P1P2);
              break;
          }

        //////////////////////////////////////////////////////////////
        // Personalisation / Issuance instructions                  //
        //////////////////////////////////////////////////////////////

        case INS_ISSUE_CREDENTIAL:
          debugMessage("INS_ISSUE_CREDENTIAL");
          if (!pin_verified(credPIN)) {
            ReturnSW(ISO7816_SW_SECURITY_STATUS_NOT_SATISFIED);
          }
          if (!((wrapped || CheckCase(3)) && Lc == SIZE_H)) {
            ReturnSW(ISO7816_SW_WRONG_LENGTH);
          }
          if (P1P2 == 0) {
            ReturnSW(ISO7816_SW_WRONG_P1P2);
          }

          // Clear the session, if needed.
          TESTN(SIZE_H, session.issue.challenge);
          ZFlag(&flag);
          if (flag == 0) {
            crypto_clear_session();
          }

          // Prevent reissuance of a credential
          for (i = 0; i < MAX_CRED; i++) {
            if (credentials[i].id == P1P2) {
              debugWarning("Credential is already issued");
              ReturnSW(ISO7816_SW_COMMAND_NOT_ALLOWED_AGAIN);
            }
          }

          // Create a new credential
          for (i = 0; i < MAX_CRED; i++) {
            if (credentials[i].id == 0) {
              credential = &credentials[i];
              credential->id = P1P2;
              COPYN(SIZE_H, credential->proof.context, public.apdu.data);
              debugHash("Initialised context", credential->proof.context);

              // Create new log entry
              log_new_entry();
              COPYN(SIZE_TIMESTAMP, log->timestamp, public.apdu.data + SIZE_H);
              COPYN(SIZE_TERMINAL_ID, log->terminal, terminal);
              log->action = ACTION_ISSUE;
              log->credential = P1P2;

              ReturnSW(ISO7816_SW_NO_ERROR);
            }
          }

          // Out of space (all credential slots are occupied)
          debugWarning("Cannot issue another credential");
          ReturnSW(ISO7816_SW_COMMAND_NOT_ALLOWED);
          break;

        case INS_ISSUE_PUBLIC_KEY_N:
          debugMessage("INS_ISSUE_PUBLIC_KEY_N");
          if (!pin_verified(credPIN)) {
            ReturnSW(ISO7816_SW_SECURITY_STATUS_NOT_SATISFIED);
          }
          if (credential == NULL) {
            ReturnSW(ISO7816_SW_CONDITIONS_NOT_SATISFIED);
          }
          if (!((wrapped || CheckCase(3)) && Lc == SIZE_N)) {
            ReturnSW(ISO7816_SW_WRONG_LENGTH);
          }

          COPYN(SIZE_N, credential->issuerKey.n, public.apdu.data);
          debugNumber("Initialised isserKey.n", credential->issuerKey.n);
          ReturnSW(ISO7816_SW_NO_ERROR);
          break;

        case INS_ISSUE_PUBLIC_KEY_Z:
          debugMessage("INS_ISSUE_PUBLIC_KEY_Z");
          if (!pin_verified(credPIN)) {
            ReturnSW(ISO7816_SW_SECURITY_STATUS_NOT_SATISFIED);
          }
          if (credential == NULL) {
            ReturnSW(ISO7816_SW_CONDITIONS_NOT_SATISFIED);
          }
          if (!((wrapped || CheckCase(3)) && Lc == SIZE_N)) {
            ReturnSW(ISO7816_SW_WRONG_LENGTH);
          }

          COPYN(SIZE_N, credential->issuerKey.Z, public.apdu.data);
          debugNumber("Initialised isserKey.Z", credential->issuerKey.Z);
          ReturnSW(ISO7816_SW_NO_ERROR);
          break;

        case INS_ISSUE_PUBLIC_KEY_S:
          debugMessage("INS_ISSUE_PUBLIC_KEY_S");
          if (!pin_verified(credPIN)) {
            ReturnSW(ISO7816_SW_SECURITY_STATUS_NOT_SATISFIED);
          }
          if (credential == NULL) {
            ReturnSW(ISO7816_SW_CONDITIONS_NOT_SATISFIED);
          }
          if (!((wrapped || CheckCase(3)) && Lc == SIZE_N)) {
            ReturnSW(ISO7816_SW_WRONG_LENGTH);
          }

          COPYN(SIZE_N, credential->issuerKey.S, public.apdu.data);
          debugNumber("Initialised isserKey.S", credential->issuerKey.S);
          crypto_compute_S_();
          debugNumber("Initialised isserKey.S_", credential->issuerKey.S_);
          ReturnSW(ISO7816_SW_NO_ERROR);
          break;

        case INS_ISSUE_PUBLIC_KEY_R:
          debugMessage("INS_ISSUE_PUBLIC_KEY_R");
          if (!pin_verified(credPIN)) {
            ReturnSW(ISO7816_SW_SECURITY_STATUS_NOT_SATISFIED);
          }
          if (credential == NULL) {
            ReturnSW(ISO7816_SW_CONDITIONS_NOT_SATISFIED);
          }
          if (!((wrapped || CheckCase(3)) && Lc == SIZE_N)) {
            ReturnSW(ISO7816_SW_WRONG_LENGTH);
          }
          if (P1 > MAX_ATTR) {
            ReturnSW(ISO7816_SW_WRONG_P1P2);
          }

          COPYN(SIZE_N, credential->issuerKey.R[P1], public.apdu.data);
          debugNumberI("Initialised isserKey.R", credential->issuerKey.R, P1);
          ReturnSW(ISO7816_SW_NO_ERROR);
          break;

        case INS_ISSUE_ATTRIBUTES:
          debugMessage("INS_ISSUE_ATTRIBUTES");
          if (!pin_verified(credPIN)) {
            ReturnSW(ISO7816_SW_SECURITY_STATUS_NOT_SATISFIED);
          }
          if (credential == NULL) {
            ReturnSW(ISO7816_SW_CONDITIONS_NOT_SATISFIED);
          }
          if (!((wrapped || CheckCase(3)) && Lc == SIZE_M)) {
            ReturnSW(ISO7816_SW_WRONG_LENGTH);
          }
          if (P1 == 0 || P1 > MAX_ATTR) {
            ReturnSW(ISO7816_SW_WRONG_P1P2);
          }
          TESTN(SIZE_M, public.apdu.data);
          ZFlag(&flag);
          if (flag != 0) {
            debugWarning("Attribute cannot be empty");
            ReturnSW(ISO7816_SW_WRONG_DATA);
          }

          COPYN(SIZE_M, credential->attribute[P1 - 1], public.apdu.data);
          debugCLMessageI("Initialised attribute", credential->attribute, P1 - 1);
          // TODO: Implement some proper handling of the number of attributes
          if (P1 > credential->size) {
            credential->size = P1;
          }
          ReturnSW(ISO7816_SW_NO_ERROR);
          break;

        case INS_ISSUE_FLAGS:
          debugMessage("INS_ISSUE_FLAGS");
          if (!pin_verified(credPIN)) {
            ReturnSW(ISO7816_SW_SECURITY_STATUS_NOT_SATISFIED);
          }
          if (credential == NULL) {
            ReturnSW(ISO7816_SW_CONDITIONS_NOT_SATISFIED);
          }
          if (!(wrapped || CheckCase(1))) {
            ReturnSW(ISO7816_SW_WRONG_LENGTH);
          }

          credential->flags = P1;
          debugInteger("Initialised flags", credential->flags);
          ReturnLa(ISO7816_SW_NO_ERROR, SIZE_N);
          break;

        case INS_ISSUE_NONCE_1:
          debugMessage("INS_ISSUE_NONCE_1");
          if (!pin_verified(credPIN)) {
            ReturnSW(ISO7816_SW_SECURITY_STATUS_NOT_SATISFIED);
          }
          if (credential == NULL) {
            ReturnSW(ISO7816_SW_CONDITIONS_NOT_SATISFIED);
          }
          if (!((wrapped || CheckCase(3)) && Lc == SIZE_STATZK)) {
            ReturnSW(ISO7816_SW_WRONG_LENGTH);
          }

          COPYN(SIZE_STATZK, public.issue.nonce, public.apdu.data);
          debugNonce("Initialised nonce", public.issue.nonce);
          constructCommitment();
          debugNumber("Returned U", public.apdu.data);
          ReturnLa(ISO7816_SW_NO_ERROR, SIZE_N);
          break;

        case INS_ISSUE_PROOF_U:
          debugMessage("INS_ISSUE_PROOF_U");
          if (!pin_verified(credPIN)) {
            ReturnSW(ISO7816_SW_SECURITY_STATUS_NOT_SATISFIED);
          }
          if (credential == NULL) {
            ReturnSW(ISO7816_SW_CONDITIONS_NOT_SATISFIED);
          }
          switch (P1) {
            case P1_PROOF_U_C:
              debugMessage("P1_PROOF_U_C");
              if (!(wrapped || CheckCase(1))) {
                ReturnSW(ISO7816_SW_WRONG_LENGTH);
              }

              COPYN(SIZE_H, public.apdu.data, session.issue.challenge);
              debugHash("Returned c", public.apdu.data);
              ReturnLa(ISO7816_SW_NO_ERROR, SIZE_H);
              break;

            case P1_PROOF_U_VPRIMEHAT:
              debugMessage("P1_PROOF_U_VPRIMEHAT");
              if (!(wrapped || CheckCase(1))) {
                ReturnSW(ISO7816_SW_WRONG_LENGTH);
              }

              COPYN(SIZE_VPRIME_, public.apdu.data, session.issue.vPrimeHat);
              debugValue("Returned vPrimeHat", public.apdu.data, SIZE_VPRIME_);
              ReturnLa(ISO7816_SW_NO_ERROR, SIZE_VPRIME_);
              break;

            case P1_PROOF_U_S_A:
              debugMessage("P1_PROOF_U_S_A");
              if (!(wrapped || CheckCase(1))) {
                ReturnSW(ISO7816_SW_WRONG_LENGTH);
              }

              COPYN(SIZE_S_A, public.apdu.data, session.issue.sA);
              debugValue("Returned s_A", public.apdu.data, SIZE_S_A);
              ReturnLa(ISO7816_SW_NO_ERROR, SIZE_S_A);
              break;

            default:
              debugWarning("Unknown parameter");
              ReturnSW(ISO7816_SW_WRONG_P1P2);
              break;
          }
          break;

        case INS_ISSUE_NONCE_2:
          debugMessage("INS_ISSUE_NONCE_2");
          if (!pin_verified(credPIN)) {
            ReturnSW(ISO7816_SW_SECURITY_STATUS_NOT_SATISFIED);
          }
          if (credential == NULL) {
            ReturnSW(ISO7816_SW_CONDITIONS_NOT_SATISFIED);
          }
          if (!(wrapped || CheckCase(1))) {
            ReturnSW(ISO7816_SW_WRONG_LENGTH);
          }

          COPYN(SIZE_STATZK, public.apdu.data, credential->proof.nonce);
          debugNonce("Returned nonce", public.apdu.data);
          ReturnLa(ISO7816_SW_NO_ERROR, SIZE_STATZK);
          break;

        case INS_ISSUE_SIGNATURE:
          debugMessage("INS_ISSUE_SIGNATURE");
          if (!pin_verified(credPIN)) {
            ReturnSW(ISO7816_SW_SECURITY_STATUS_NOT_SATISFIED);
          }
          if (credential == NULL) {
            ReturnSW(ISO7816_SW_CONDITIONS_NOT_SATISFIED);
          }
          switch(P1) {
            case P1_SIGNATURE_A:
              debugMessage("P1_SIGNATURE_A");
              if (!((wrapped || CheckCase(3)) && Lc == SIZE_N)) {
                ReturnSW(ISO7816_SW_WRONG_LENGTH);
              }

              COPYN(SIZE_N, credential->signature.A, public.apdu.data);
              debugNumber("Initialised signature.A", credential->signature.A);
              ReturnSW(ISO7816_SW_NO_ERROR);
              break;

            case P1_SIGNATURE_E:
              debugMessage("P1_SIGNATURE_E");
              if (!((wrapped || CheckCase(3)) && Lc == SIZE_E)) {
                ReturnSW(ISO7816_SW_WRONG_LENGTH);
              }

              COPYN(SIZE_E, credential->signature.e, public.apdu.data);
              debugValue("Initialised signature.e", credential->signature.e, SIZE_E);
              ReturnSW(ISO7816_SW_NO_ERROR);
              break;

            case P1_SIGNATURE_V:
              debugMessage("P1_SIGNATURE_V");
              if (!((wrapped || CheckCase(3)) && Lc == SIZE_V)) {
                ReturnSW(ISO7816_SW_WRONG_LENGTH);
              }

              constructSignature();
              debugValue("Initialised signature.v", credential->signature.v, SIZE_V);
              ReturnSW(ISO7816_SW_NO_ERROR);
              break;

            case P1_SIGNATURE_VERIFY:
              debugMessage("P1_SIGNATURE_VERIFY");
              if (!(wrapped || CheckCase(1))) {
                ReturnSW(ISO7816_SW_WRONG_LENGTH);
              }

              verifySignature();
              debugMessage("Verified signature");
              ReturnSW(ISO7816_SW_NO_ERROR);
              break;

            default:
              debugWarning("Unknown parameter");
              ReturnSW(ISO7816_SW_WRONG_P1P2);
              break;
          }
          break;

        case INS_ISSUE_PROOF_A:
          debugMessage("INS_ISSUE_PROOF_A");
          if (!pin_verified(credPIN)) {
            ReturnSW(ISO7816_SW_SECURITY_STATUS_NOT_SATISFIED);
          }
          if (credential == NULL) {
            ReturnSW(ISO7816_SW_CONDITIONS_NOT_SATISFIED);
          }
          switch(P1) {
            case P1_PROOF_A_C:
              debugMessage("P1_PROOF_A_C");
              if (!((wrapped || CheckCase(3)) && Lc == SIZE_H)) {
                ReturnSW(ISO7816_SW_WRONG_LENGTH);
              }

              COPYN(SIZE_H, credential->proof.challenge, public.apdu.data);
              debugHash("Initialised c", credential->proof.challenge);
              ReturnSW(ISO7816_SW_NO_ERROR);
              break;

            case P1_PROOF_A_S_E:
              debugMessage("P1_PROOF_A_S_E");
              if (!((wrapped || CheckCase(3)) && Lc == SIZE_N)) {
                ReturnSW(ISO7816_SW_WRONG_LENGTH);
              }

              COPYN(SIZE_N, credential->proof.response, public.apdu.data);
              debugNumber("Initialised s_e", credential->proof.response);
              ReturnSW(ISO7816_SW_NO_ERROR);
              break;

            case P1_PROOF_A_VERIFY:
              debugMessage("P1_PROOF_A_VERIFY");
              if (!(wrapped || CheckCase(1))) {
                ReturnSW(ISO7816_SW_WRONG_LENGTH);
              }

              verifyProof();
              debugMessage("Verified proof");
              ReturnSW(ISO7816_SW_NO_ERROR);
              break;

            default:
              debugWarning("Unknown parameter");
              ReturnSW(ISO7816_SW_WRONG_P1P2);
              break;
          }
          break;

        //////////////////////////////////////////////////////////////
        // Disclosure / Proving instructions                        //
        //////////////////////////////////////////////////////////////

        case INS_PROVE_CREDENTIAL:
          debugMessage("INS_PROVE_CREDENTIAL");
          if (!((wrapped || CheckCase(3)) && Lc == SIZE_H)) {
            ReturnSW(ISO7816_SW_WRONG_LENGTH);
          }
          if (P1P2 == 0) {
            ReturnSW(ISO7816_SW_WRONG_P1P2);
          }

          // Clear the session, if needed.
          TESTN(SIZE_H, public.prove.context);
          ZFlag(&flag);
          if (flag == 0) {
            crypto_clear_session();
          }

          // Lookup the given credential ID and select it if it exists
          for (i = 0; i < MAX_CRED; i++) {
            if (credentials[i].id == P1P2) {
              credential = &credentials[i];
#ifndef SIMULATOR
              COPYN(SIZE_H, public.prove.context, public.apdu.data);
              debugHash("Initialised context", public.prove.context);
#else // SIMULATOR
              COPYN(SIZE_H, session.prove.context, public.apdu.data);
              debugHash("Initialised context", session.prove.context);
#endif // SIMULATOR

              // Create new log entry
              log_new_entry();
              COPYN(SIZE_TIMESTAMP, log->timestamp, public.apdu.data + SIZE_H);
              COPYN(SIZE_TERMINAL_ID, log->terminal, terminal);
              log->action = ACTION_PROVE;
              log->credential = P1P2;

              ReturnSW(ISO7816_SW_NO_ERROR);
            }
          }
          ReturnSW(ISO7816_SW_REFERENCED_DATA_NOT_FOUND);
          break;

        case INS_PROVE_SELECTION:
          debugMessage("INS_PROVE_SELECTION");
          if (pin_required && !pin_verified(credPIN)) {
            ReturnSW(ISO7816_SW_SECURITY_STATUS_NOT_SATISFIED);
          }
          if (credential == NULL) {
            ReturnSW(ISO7816_SW_CONDITIONS_NOT_SATISFIED);
          }
          if (!(wrapped || CheckCase(1))) {
            ReturnSW(ISO7816_SW_WRONG_LENGTH);
          }

          selectAttributes(P1P2);
          ReturnSW(ISO7816_SW_NO_ERROR);
          break;

        case INS_PROVE_NONCE:
          debugMessage("INS_PROVE_NONCE");
          if (pin_required && !pin_verified(credPIN)) {
            ReturnSW(ISO7816_SW_SECURITY_STATUS_NOT_SATISFIED);
          }
          if (credential == NULL) {
            ReturnSW(ISO7816_SW_CONDITIONS_NOT_SATISFIED);
          }
          if (!((wrapped || CheckCase(3)) && Lc == SIZE_STATZK)) {
            ReturnSW(ISO7816_SW_WRONG_LENGTH);
          }

          constructProof();
          debugHash("Returned c", public.apdu.data);
          ReturnLa(ISO7816_SW_NO_ERROR, SIZE_H);
          break;

        case INS_PROVE_SIGNATURE:
          debugMessage("INS_PROVE_SIGNATURE");
          if (pin_required && !pin_verified(credPIN)) {
            ReturnSW(ISO7816_SW_SECURITY_STATUS_NOT_SATISFIED);
          }
          if (credential == NULL) {
            ReturnSW(ISO7816_SW_CONDITIONS_NOT_SATISFIED);
          }
          switch(P1) {
            case P1_SIGNATURE_A:
              debugMessage("P1_SIGNATURE_A");
              if (!(wrapped || CheckCase(1))) {
                ReturnSW(ISO7816_SW_WRONG_LENGTH);
              }

              COPYN(SIZE_N, public.apdu.data, public.prove.APrime);
              debugNumber("Returned A'", public.apdu.data);
              ReturnLa(ISO7816_SW_NO_ERROR, SIZE_N);
              break;

            case P1_SIGNATURE_E:
              debugMessage("P1_SIGNATURE_E");
              if (!(wrapped || CheckCase(1))) {
                ReturnSW(ISO7816_SW_WRONG_LENGTH);
              }

              COPYN(SIZE_E_, public.apdu.data, public.prove.eHat);
              debugValue("Returned e^", public.apdu.data, SIZE_E_);
              ReturnLa(ISO7816_SW_NO_ERROR, SIZE_E_);
              break;

            case P1_SIGNATURE_V:
              debugMessage("P1_SIGNATURE_V");
              if (!(wrapped || CheckCase(1))) {
                ReturnSW(ISO7816_SW_WRONG_LENGTH);
              }

              COPYN(SIZE_V_, public.apdu.data, public.prove.vHat);
              debugValue("Returned v^", public.apdu.data, SIZE_V_);
              ReturnLa(ISO7816_SW_NO_ERROR, SIZE_V_);
              break;

            default:
              debugWarning("Unknown parameter");
              ReturnSW(ISO7816_SW_WRONG_P1P2);
              break;
          }
          break;

        case INS_PROVE_ATTRIBUTE:
          debugMessage("INS_PROVE_ATTRIBUTE");
          if (pin_required && !pin_verified(credPIN)) {
            ReturnSW(ISO7816_SW_SECURITY_STATUS_NOT_SATISFIED);
          }
          if (credential == NULL) {
            ReturnSW(ISO7816_SW_CONDITIONS_NOT_SATISFIED);
          }
          if (!(wrapped || CheckCase(1))) {
            ReturnSW(ISO7816_SW_WRONG_LENGTH);
          }
          if (P1 == 0 || P1 > credential->size) {
            ReturnSW(ISO7816_SW_WRONG_P1P2);
          }
          if (disclosed(P1) != 1) {
            ReturnSW(ISO7816_SW_WRONG_P1P2); // TODO: security violation!
          }

          COPYN(SIZE_M, public.apdu.data, credential->attribute[P1 - 1]);
          debugValue("Returned attribute", public.apdu.data, SIZE_M);
          ReturnLa(ISO7816_SW_NO_ERROR, SIZE_M);
          break;

        case INS_PROVE_RESPONSE:
          debugMessage("INS_PROVE_RESPONSE");
          if (pin_required && !pin_verified(credPIN)) {
            ReturnSW(ISO7816_SW_SECURITY_STATUS_NOT_SATISFIED);
          }
          if (credential == NULL) {
            ReturnSW(ISO7816_SW_CONDITIONS_NOT_SATISFIED);
          }
          if (!(wrapped || CheckCase(1))) {
            ReturnSW(ISO7816_SW_WRONG_LENGTH);
          }
          if (P1 > MAX_ATTR) {
            ReturnSW(ISO7816_SW_WRONG_P1P2);
          }
          if (disclosed(P1) != 0) {
            ReturnSW(ISO7816_SW_WRONG_P1P2); // TODO: security violation?
          }

          COPYN(SIZE_M_, public.apdu.data, session.prove.mHat[P1]);
          debugValue("Returned response", public.apdu.data, SIZE_M_);
          ReturnLa(ISO7816_SW_NO_ERROR, SIZE_M_);
          break;

        //////////////////////////////////////////////////////////////
        // Administration instructions                              //
        //////////////////////////////////////////////////////////////

        case INS_ADMIN_CREDENTIAL:
          debugMessage("INS_ADMIN_CREDENTIAL");
          if (!pin_verified(cardPIN)) {
            ReturnSW(ISO7816_SW_SECURITY_STATUS_NOT_SATISFIED);
          }
          if (!(wrapped || CheckCase(1))) {
            ReturnSW(ISO7816_SW_WRONG_LENGTH);
          }
          if (P1P2 == 0) {
            ReturnSW(ISO7816_SW_WRONG_P1P2);
          }

          // Lookup the given credential ID and select it if it exists
          for (i = 0; i < MAX_CRED; i++) {
            if (credentials[i].id == P1P2) {
              credential = &credentials[i];
              ReturnSW(ISO7816_SW_NO_ERROR);
            }
          }
          ReturnSW(ISO7816_SW_REFERENCED_DATA_NOT_FOUND);
          break;

        case INS_ADMIN_ATTRIBUTE:
          debugMessage("INS_ADMIN_ATTRIBUTE");
          if (!pin_verified(cardPIN)) {
            ReturnSW(ISO7816_SW_SECURITY_STATUS_NOT_SATISFIED);
          }
          if (credential == NULL) {
            ReturnSW(ISO7816_SW_CONDITIONS_NOT_SATISFIED);
          }
          if (!(wrapped || CheckCase(1))) {
            ReturnSW(ISO7816_SW_WRONG_LENGTH);
          }
          if (P1 == 0 || P1 > credential->size) {
            ReturnSW(ISO7816_SW_WRONG_P1P2);
          }

          COPYN(SIZE_M, public.apdu.data, credential->attribute[P1 - 1]);
          debugValue("Returned attribute", public.apdu.data, SIZE_M);
          ReturnLa(ISO7816_SW_NO_ERROR, SIZE_M);
          break;

        case INS_ADMIN_CREDENTIALS:
          debugMessage("INS_ADMIN_CREDENTIALS");
          if (!pin_verified(cardPIN)) {
            ReturnSW(ISO7816_SW_SECURITY_STATUS_NOT_SATISFIED);
          }
          if (!(wrapped || CheckCase(1))) {
            ReturnSW(ISO7816_SW_WRONG_LENGTH);
          }

          // Lookup the given credential ID and select it if it exists
          for (i = 0; i < MAX_CRED; i++) {
            public.apdu.list[i] = credentials[i].id;
          }
          ReturnLa(ISO7816_SW_NO_ERROR, 2*MAX_CRED);
          break;

        case INS_ADMIN_REMOVE:
          debugMessage("INS_ADMIN_REMOVE");
          if (!pin_verified(cardPIN)) {
            ReturnSW(ISO7816_SW_SECURITY_STATUS_NOT_SATISFIED);
          }
          if (credential == NULL) {
            ReturnSW(ISO7816_SW_CONDITIONS_NOT_SATISFIED);
          }
          if (!(wrapped || CheckCase(1))) {
            ReturnSW(ISO7816_SW_WRONG_LENGTH);
          }
          if (P1P2 == 0) {
            ReturnSW(ISO7816_SW_WRONG_P1P2);
          }

          // Verify the given credential ID and remove it if it matches
          if (credential->id == P1P2) {
            crypto_clear_credential();
            debugInteger("Removed credential", P1P2);
            ReturnSW(ISO7816_SW_NO_ERROR);
          }
          ReturnSW(ISO7816_SW_REFERENCED_DATA_NOT_FOUND);
          break;

        case INS_ADMIN_FLAGS:
          debugMessage("INS_ADMIN_FLAGS");
          if (!pin_verified(cardPIN)) {
            ReturnSW(ISO7816_SW_SECURITY_STATUS_NOT_SATISFIED);
          }
          if (credential == NULL) {
            ReturnSW(ISO7816_SW_CONDITIONS_NOT_SATISFIED);
          }
          if (!(wrapped || CheckCase(1))) {
            ReturnSW(ISO7816_SW_WRONG_LENGTH);
          }

          credential->flags = P1;
          debugInteger("Updated flags", credential->flags);
          ReturnLa(ISO7816_SW_NO_ERROR, SIZE_N);
          break;

        case INS_ADMIN_LOG:
          debugMessage("INS_ADMIN_FLAGS");
          if (!pin_verified(cardPIN)) {
            ReturnSW(ISO7816_SW_SECURITY_STATUS_NOT_SATISFIED);
          }
          if (!(wrapped || CheckCase(1))) {
            ReturnSW(ISO7816_SW_WRONG_LENGTH);
          }

          for (i = 0; i < 255 / sizeof(LogEntry); i++) {
            memcpy(public.apdu.data + i*sizeof(LogEntry), &log_get_entry(P1 + i),
              sizeof(LogEntry));
          }
          ReturnLa(ISO7816_SW_NO_ERROR, (255 / sizeof(LogEntry)) * sizeof(LogEntry));
          break;

        //////////////////////////////////////////////////////////////
        // Unknown instruction byte (INS)                           //
        //////////////////////////////////////////////////////////////

        default:
          debugWarning("Unknown instruction");
          debugInteger("CLA", CLA);
          debugInteger("INS", INS);
          debugInteger("P1", P1);
          debugInteger("P2", P2);
          debugInteger("Lc", Lc);
          debugValue("data", public.apdu.data, Lc);
          ReturnSW(ISO7816_SW_INS_NOT_SUPPORTED);
          break;
      }
      break;

    //////////////////////////////////////////////////////////////////
    // Unknown class byte (CLA)                                     //
    //////////////////////////////////////////////////////////////////

    default:
      debugWarning("Unknown class");
      debugInteger("CLA", CLA);
      debugInteger("INS", INS);
      debugInteger("P1", P1);
      debugInteger("P2", P2);
      debugInteger("Lc", Lc);
      debugValue("data", public.apdu.data, Lc);
      ReturnSW(ISO7816_SW_CLA_NOT_SUPPORTED);
      break;
  }
}<|MERGE_RESOLUTION|>--- conflicted
+++ resolved
@@ -188,12 +188,6 @@
               ReturnSW(ISO7816_SW_WRONG_P1P2);
               break;
           }
-<<<<<<< HEAD
-          pin_modify(apdu.data);
-          ReturnSW(ISO7816_SW_NO_ERROR);
-          break;
-=======
->>>>>>> bef2a139
 
         //////////////////////////////////////////////////////////////
         // Unknown instruction byte (INS)                           //
