/**
 * funcs_pin.c
 *
 * This program is free software: you can redistribute it and/or modify
 * it under the terms of the GNU General Public License as published by
 * the Free Software Foundation, either version 3 of the License, or
 * (at your option) any later version.
 *
 * This program is distributed in the hope t_ it will be useful,
 * but WITHOUT ANY WARRANTY; without even the implied warranty of
 * MERCHANTABILITY or FITNESS FOR A PARTICULAR PURPOSE.  See the
 * GNU General Public License for more details.
 *
 * You should have received a copy of the GNU General Public License
 * along with this program. If not, see <http://www.gnu.org/licenses/>.
 *
 * Copyright (C) Pim Vullers, Radboud University Nijmegen, May 2012.
 */

#include "funcs_pin.h"

#include <ISO7816.h>
#include <multosarith.h>
#include <string.h>

#include "defs_apdu.h"
#include "defs_externals.h"
#include "funcs_debug.h"

/**
 * Verify a PIN code
 *
 * @param buffer which contains the code to verify
 */
void pin_verify(PIN* pin, ByteArray buffer, Byte size) {
  // Verify if the PIN has not been blocked
  if (pin->count == 0) {
    ReturnSW(ISO7816_SW_COUNTER_PROVIDED_BY_X(0));
  }

  // Verify the PIN size
  if (pin->size != size) {
    ReturnSW(ISO7816_SW_WRONG_LENGTH);
  }

  // Compare the PIN with the stored code
  if (memcmp(buffer, pin->code, pin->size) != 0) {
    debugWarning("PIN verification failed");
    debugInteger("Tries left", pin->count - 1);
    ReturnSW(ISO7816_SW_COUNTER_PROVIDED_BY_X(0) | --(pin->count));
  } else {
    debugMessage("PIN verified ");
    pin->count = PIN_COUNT;
    flags |= pin->flag;
  }
}

/**
 * Modify a PIN code
 *
 * @param buffer which contains the old and new code
 */
<<<<<<< HEAD
void pin_modify(ByteArray buffer) {
  pin_verify(buffer);

  if (memcmp(buffer, buffer + SIZE_PIN, SIZE_PIN) == 0) {
    // This is not a modification
    ReturnSW(ISO7816_SW_CONDITIONS_NOT_SATISFIED);
  } else {
    // Store the new code
    COPYN(SIZE_PIN, pinCode, buffer + SIZE_PIN);
  }
=======
void pin_update(PIN* pin, ByteArray buffer, Byte size) {
  // Verify the PIN size and original PIN
  if (size < SIZE_PIN_MAX + pin->minSize || size > 2*SIZE_PIN_MAX) {
    ReturnSW(ISO7816_SW_WRONG_LENGTH);
  }
  pin_verify(pin, buffer, pin->size);

  // Determine the new PIN size
  pin->size = size - SIZE_PIN_MAX;

  // Store the new code
  memcpy(pin->code, buffer + SIZE_PIN_MAX, pin->size);
>>>>>>> bef2a139
}<|MERGE_RESOLUTION|>--- conflicted
+++ resolved
@@ -60,18 +60,6 @@
  *
  * @param buffer which contains the old and new code
  */
-<<<<<<< HEAD
-void pin_modify(ByteArray buffer) {
-  pin_verify(buffer);
-
-  if (memcmp(buffer, buffer + SIZE_PIN, SIZE_PIN) == 0) {
-    // This is not a modification
-    ReturnSW(ISO7816_SW_CONDITIONS_NOT_SATISFIED);
-  } else {
-    // Store the new code
-    COPYN(SIZE_PIN, pinCode, buffer + SIZE_PIN);
-  }
-=======
 void pin_update(PIN* pin, ByteArray buffer, Byte size) {
   // Verify the PIN size and original PIN
   if (size < SIZE_PIN_MAX + pin->minSize || size > 2*SIZE_PIN_MAX) {
@@ -84,5 +72,4 @@
 
   // Store the new code
   memcpy(pin->code, buffer + SIZE_PIN_MAX, pin->size);
->>>>>>> bef2a139
 }