/**
 * idemix_issuing.c
 *
 * This program is free software: you can redistribute it and/or modify
 * it under the terms of the GNU General Public License as published by
 * the Free Software Foundation, either version 3 of the License, or
 * (at your option) any later version.
<<<<<<< HEAD
 * 
 * This program is distributed in the hope that it will be useful,
=======
 *
 * This program is distributed in the hope t_ it will be useful,
>>>>>>> bef2a139
 * but WITHOUT ANY WARRANTY; without even the implied warranty of
 * MERCHANTABILITY or FITNESS FOR A PARTICULAR PURPOSE.  See the
 * GNU General Public License for more details.
 *
 * You should have received a copy of the GNU General Public License
 * along with this program. If not, see <http://www.gnu.org/licenses/>.
 *
 * Copyright (C) Pim Vullers, Radboud University Nijmegen, July 2011.
 */

#include "crypto_issuing.h"

#include <ISO7816.h>
#include <multosarith.h>
#include <multosccr.h>
#include <multoscrypto.h>
#include <string.h> // for memcmp()

#include "defs_apdu.h"
#include "defs_externals.h"
#include "defs_sizes.h"
#include "defs_types.h"
#include "funcs_debug.h"
#include "crypto_helper.h"
#include "crypto_multos.h"

/********************************************************************/
/* Issuing functions                                                */
/********************************************************************/

/**
 * Construct a commitment (round 1)
 *
 * @param issuerKey (S, R, n)
 * @param proof (nonce, context)
 * @param masterSecret
 * @param number for U
 * @param number for UTilde
 * @param vPrime in signature.v + SIZE_V - SIZE_VPRIME
 * @param vPrimeTilde in vHat
 * @param vPrimeHat in vHat
 * @param mTilde[0] in mHat[0]
 * @param s_A in mHat[0]
 * @param nonce
 * @param buffer for hash of SIZE_BUFFER_C1
 * @param (buffer for SpecialModularExponentiation of SIZE_N)
 */
void constructCommitment(void) {

  // Generate random vPrime
  crypto_generate_random(session.issue.vPrime, LENGTH_VPRIME);
  debugValue("vPrime", session.issue.vPrime, SIZE_VPRIME);

  // Compute U = S^vPrime * R[0]^m[0] mod n
  crypto_modexp_special(SIZE_VPRIME, session.issue.vPrime, public.issue.U,
    public.issue.buffer.number[0]);
  debugNumber("U = S^vPrime mod n", public.issue.U);
  crypto_modexp_secure(SIZE_M, SIZE_N, masterSecret, credential->issuerKey.n,
    credential->issuerKey.R[0], public.issue.buffer.number[0]);
  debugNumber("buffer = R[0]^m[0] mod n", public.issue.buffer.number[0]);
  crypto_modmul(SIZE_N, public.issue.U, public.issue.buffer.number[0],
    credential->issuerKey.n);
  debugNumber("U = U * buffer mod n", public.issue.U);

  // Compute P1:
  // - Generate random vPrimeTilde, mTilde[0]
  crypto_generate_random(session.issue.vPrimeHat, LENGTH_VPRIME_);
  debugValue("vPrimeTilde", session.issue.vPrimeHat, SIZE_VPRIME_);
  crypto_generate_random(session.issue.sA, LENGTH_S_A);
  debugValue("sA", session.issue.sA, SIZE_S_A);

  // - Compute UTilde = S^vPrimeTilde * R[0]^mTilde[0] mod n
  crypto_modexp_special(SIZE_VPRIME_, session.issue.vPrimeHat,
    public.issue.buffer.number[0], public.issue.buffer.number[1]);
  debugNumber("UTilde = S^vPrimeTilde mod n", public.issue.buffer.number[0]);
  crypto_modexp(SIZE_S_A, SIZE_N, session.issue.sA, credential->issuerKey.n,
    credential->issuerKey.R[0], public.issue.buffer.number[1]);
  debugNumber("buffer = R[0]^mTilde[0] mod n", public.issue.buffer.number[1]);
  crypto_modmul(SIZE_N, public.issue.buffer.number[0],
    public.issue.buffer.number[1], credential->issuerKey.n);
  debugNumber("UTilde = UTilde * buffer mod n", public.issue.buffer.number[0]);

  // - Compute challenge c = H(context | U | UTilde | nonce)
  public.issue.list[0].data = credential->proof.context;
  public.issue.list[0].size = SIZE_H;
  public.issue.list[1].data = public.issue.U;
  public.issue.list[1].size = SIZE_N;
  public.issue.list[2].data = public.issue.buffer.number[0];
  public.issue.list[2].size = SIZE_N;
  public.issue.list[3].data = public.issue.nonce;
  public.issue.list[3].size = SIZE_STATZK;
  crypto_compute_hash(public.issue.list, 4, session.issue.challenge,
    public.issue.buffer.data, SIZE_BUFFER_C1);
  debugHash("c", session.issue.challenge);

  // - Compute response vPrimeHat = vPrimeTilde + c * vPrime
  crypto_compute_vPrimeHat();
  debugValue("vPrimeHat", session.issue.vPrimeHat, SIZE_VPRIME_);

  // - Compute response s_A = mTilde[0] + c * m[0]
  crypto_compute_sA();
  debugValue("s_A", session.issue.sA, SIZE_S_A);

  // Generate random n_2
  crypto_generate_random(credential->proof.nonce, LENGTH_STATZK);
  debugNonce("nonce", credential->proof.nonce);
}

/**
 * Construct the signature (round 3, part 1)
 *
 *   A, e, v = v' + v''
 *
 * @param v' in session.issue.vPrime of size SIZE_VPRIME
 * @param v'' in public.apdu.data of size SIZE_V
 * @param signature (A, e, v) in credential->signature
 */
void constructSignature(void) {

  // Compute v = v' + v'' using add with carry
  debugValue("v'", session.issue.vPrime, SIZE_VPRIME);
  debugValue("v''", public.apdu.data, SIZE_V);
  __push(credential->signature.v + SIZE_V/2);
  __push(BLOCKCAST(1 + SIZE_V/2)(session.issue.vPrime + SIZE_VPRIME - SIZE_V/2 - 1));
  __push(BLOCKCAST(1 + SIZE_V/2)(public.apdu.data + SIZE_V/2));
  __code(ADDN, 1 + SIZE_V/2);
  __code(POPN, 1 + SIZE_V/2);
  __code(STOREI, 1 + SIZE_V/2);

  CFlag(&flag);
  if (flag != 0x00) {
    debugMessage("Addition with carry, adding 1");
    __code(INCN, public.apdu.data, SIZE_V/2);
  }

  // First push some zero's to compensate for the size difference
  __push(credential->signature.v);
  __code(PUSHZ, SIZE_V - SIZE_VPRIME);
  __push(BLOCKCAST(SIZE_VPRIME - SIZE_V/2 - 1)(session.issue.vPrime));
  __push(BLOCKCAST(SIZE_V/2)(public.apdu.data));
  __code(ADDN, SIZE_V/2);
  __code(POPN, SIZE_V/2);
  __code(STOREI, SIZE_V/2);
  debugValue("v = v' + v''", credential->signature.v, SIZE_V);
}

/**
 * (OPTIONAL) Verify the signature (round 3, part 2)
 *
 *   Z =?= A^e * S^v * R where R = R[i]^m[i] forall i
 *
 * @param signature (A, e, v) in credential->signature
 * @param issuerKey (Z, S, R, n) in credential->issuerKey
 * @param attributes (m[0]...m[l]) in credential->attribute
 * @param masterSecret
 */
void verifySignature(void) {
  Byte i;

  // Compute Ri = R[i]^m[i] mod n forall i
  crypto_modexp_secure(SIZE_M, SIZE_N, masterSecret, credential->issuerKey.n,
    credential->issuerKey.R[0], public.vfySig.ZPrime);
  debugNumber("Z' = R[0]^ms mod n", public.vfySig.ZPrime);
  for (i = 1; i <= credential->size; ++i) {
    crypto_modexp(SIZE_M, SIZE_N, credential->attribute[i - 1], credential->issuerKey.n,
      credential->issuerKey.R[i], public.vfySig.buffer);
    debugNumber("buffer = R[i]^m[i] mod n", public.vfySig.buffer);
    crypto_modmul(SIZE_N, public.vfySig.ZPrime, public.vfySig.buffer,
      credential->issuerKey.n);
    debugNumber("Z' = Z' * buffer mod n", public.vfySig.ZPrime);
  }

  // Compute Z' = A^e * S^v * Ri mod n
  crypto_modexp_special(SIZE_V, credential->signature.v,
    public.vfySig.buffer, public.vfySig.tmp);
  debugNumber("buffer = S^v mod n", public.vfySig.buffer);
  crypto_modmul(SIZE_N, public.vfySig.ZPrime, public.vfySig.buffer,
    credential->issuerKey.n);
  debugNumber("Z' = Z' * buffer mod n", public.vfySig.ZPrime);
  crypto_modexp(SIZE_E, SIZE_N, credential->signature.e, credential->issuerKey.n,
    credential->signature.A, public.vfySig.buffer);
  debugNumber("buffer = A^e mod n", public.vfySig.buffer);
  crypto_modmul(SIZE_N, public.vfySig.ZPrime, public.vfySig.buffer,
    credential->issuerKey.n);
  debugNumber("Z' = Z' * buffer mod n", public.vfySig.ZPrime);

  // - Verify Z =?= Z'
  if (memcmp(credential->issuerKey.Z, public.vfySig.ZPrime, SIZE_N) != 0) {
    // TODO: clear already stored things?
    debugError("verifySignature(): verification of signature failed");
    ReturnSW(ISO7816_SW_CONDITIONS_NOT_SATISFIED);
  }
}

/**
 * (OPTIONAL) Verify the proof (round 3, part 3)
 *
 *   c =?= H(context, A^e, A, nonce, A^(c + s_e * e))
 *
 * @param signature (A, e) in credential->signature
 * @param issuerKey (n) in credential->issuerKey
 * @param proof (nonce, context, challenge, response) in credential->proof
 */
void verifyProof(void) {

  // Compute Q = A^e mod n
  crypto_modexp(SIZE_E, SIZE_N, credential->signature.e,
    credential->issuerKey.n, credential->signature.A, session.vfyPrf.Q);
  debugNumber("Q = A^e mod n", session.vfyPrf.Q);

  // Compute AHat = A^(c + s_e * e) = Q^s_e * A^c mod n
  crypto_modexp(SIZE_N, SIZE_N, credential->proof.response,
    credential->issuerKey.n, session.vfyPrf.Q, public.vfyPrf.buffer);
  debugNumber("buffer = Q^s_e mod n", public.vfyPrf.buffer);
  crypto_modexp(SIZE_H, SIZE_N, credential->proof.challenge,
    credential->issuerKey.n, credential->signature.A, session.vfyPrf.AHat);
  debugNumber("AHat = A^c mod n", session.vfyPrf.AHat);
  crypto_modmul(SIZE_N, session.vfyPrf.AHat, public.vfyPrf.buffer, credential->issuerKey.n);
  debugNumber("AHat = AHat * buffer", session.vfyPrf.AHat);

  // Compute challenge c' = H(context | Q | A | nonce | AHat)
  session.vfyPrf.list[0].data = credential->proof.context;
  session.vfyPrf.list[0].size = SIZE_H;
  session.vfyPrf.list[1].data = session.vfyPrf.Q;
  session.vfyPrf.list[1].size = SIZE_N;
  session.vfyPrf.list[2].data = credential->signature.A;
  session.vfyPrf.list[2].size = SIZE_N;
  session.vfyPrf.list[3].data = credential->proof.nonce;
  session.vfyPrf.list[3].size = SIZE_STATZK;
  session.vfyPrf.list[4].data = session.vfyPrf.AHat;
  session.vfyPrf.list[4].size = SIZE_N;
  crypto_compute_hash(session.vfyPrf.list, 5, session.vfyPrf.challenge,
    public.vfyPrf.buffer, SIZE_BUFFER_C2);
  debugHash("c'", session.vfyPrf.challenge);

  // Verify c =?= c'
  if (memcmp(credential->proof.challenge, session.vfyPrf.challenge, SIZE_H) != 0) {
    // TODO: clear already stored things?
    debugError("verifyProof(): verification of P2 failed");
    ReturnSW(ISO7816_SW_CONDITIONS_NOT_SATISFIED);
  }
}<|MERGE_RESOLUTION|>--- conflicted
+++ resolved
@@ -5,13 +5,8 @@
  * it under the terms of the GNU General Public License as published by
  * the Free Software Foundation, either version 3 of the License, or
  * (at your option) any later version.
-<<<<<<< HEAD
- * 
+ *
  * This program is distributed in the hope that it will be useful,
-=======
- *
- * This program is distributed in the hope t_ it will be useful,
->>>>>>> bef2a139
  * but WITHOUT ANY WARRANTY; without even the implied warranty of
  * MERCHANTABILITY or FITNESS FOR A PARTICULAR PURPOSE.  See the
  * GNU General Public License for more details.
